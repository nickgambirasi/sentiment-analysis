# python notebooks
*.ipynb

# directories (for now, may change)
/data
/output

# pycache
<<<<<<< HEAD
*/__pycache__
=======
__pycache__
app/__pycache__
>>>>>>> 72931df6
<|MERGE_RESOLUTION|>--- conflicted
+++ resolved
@@ -6,9 +6,5 @@
 /output
 
 # pycache
-<<<<<<< HEAD
-*/__pycache__
-=======
 __pycache__
-app/__pycache__
->>>>>>> 72931df6
+app/__pycache__